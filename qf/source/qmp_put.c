/**
* \file
* \ingroup qf
* \brief QMPool_put() implementation.
* \cond
******************************************************************************
* Product: QF/C
* Last updated for version 5.3.0
* Last updated on  2014-02-17
*
*                    Q u a n t u m     L e a P s
*                    ---------------------------
*                    innovating embedded systems
*
* Copyright (C) Quantum Leaps, www.state-machine.com.
*
* This program is open source software: you can redistribute it and/or
* modify it under the terms of the GNU General Public License as published
* by the Free Software Foundation, either version 3 of the License, or
* (at your option) any later version.
*
* Alternatively, this program may be distributed and modified under the
* terms of Quantum Leaps commercial licenses, which expressly supersede
* the GNU General Public License and are specifically designed for
* licensees interested in retaining the proprietary status of their code.
*
* This program is distributed in the hope that it will be useful,
* but WITHOUT ANY WARRANTY; without even the implied warranty of
* MERCHANTABILITY or FITNESS FOR A PARTICULAR PURPOSE. See the
* GNU General Public License for more details.
*
* You should have received a copy of the GNU General Public License
* along with this program. If not, see <http://www.gnu.org/licenses/>.
*
* Contact information:
* Web:   www.state-machine.com
* Email: info@state-machine.com
******************************************************************************
* \endcond
*/
#define QP_IMPL           /* this is QP implementation */
#include "qf_port.h"      /* QF port */
#include "qf_pkg.h"
#include "qassert.h"
#ifdef Q_SPY              /* QS software tracing enabled? */
    #include "qs_port.h"  /* include QS port */
#else
    #include "qs_dummy.h" /* disable the QS software tracing */
#endif /* Q_SPY */

Q_DEFINE_THIS_MODULE("qmp_put")

/****************************************************************************/
/**
* \description
<<<<<<< HEAD
* The recycled block must be allocated from the same memory pool to which it
* is returned. The pre-condition to QMPool_put() function asserts that the
* pointer to the block points inside of the original memory buffer managed
* by the memory pool.
*
* \arguments
* \arg[in,out] \c me   pointer (see \ref derivation)
* \arg[in]     \c b    pointer to the memory block that is being recycled
*
* \note This function can be called from any task level or ISR level.
*
* \sa QMPool_get()
*/
=======
* This macro is specifically and exclusively used for checking the range
* of a block pointer returned to the pool. Such a check must rely on the
* pointer arithmetic not compliant with the MISRA-C 2004 rules 17.2(req) and
* 17.3(req). Defining a specific macro for this purpose allows to selectively
* disable the warnings for this particular case.
*/
#define QF_PTR_RANGE_(x_, min_, max_)  (((min_) <= (x_)) && ((x_) <= (max_)))

/****************************************************************************/
/**
* \description
* The recycled block must be allocated from the same memory pool to which it
* is returned. The pre-condition to QMPool_put() function asserts that the
* pointer to the block points inside of the original memory buffer managed
* by the memory pool.
*
* \arguments
* \arg[in,out] \c me   pointer (see \ref derivation)
* \arg[in]     \c b    pointer to the memory block that is being recycled
*
* \note This function can be called from any task level or ISR level.
*
* \sa QMPool_get()
*/
>>>>>>> 78a8b743
void QMPool_put(QMPool * const me, void *b) {
    QF_CRIT_STAT_

    /** \pre # free blocks cannot exceed the total # blocks and
    * the block pointer must be from this pool.
    */
    Q_REQUIRE_ID(100, (me->nFree < me->nTot)
                      && QF_PTR_RANGE_(b, me->start, me->end));
<<<<<<< HEAD
=======
    /* adding one free so, # free < total */
>>>>>>> 78a8b743

    QF_CRIT_ENTRY_();
    ((QFreeBlock *)b)->next = (QFreeBlock *)me->free_head;/* link into list */
    me->free_head = b;      /* set as new head of the free list */
    ++me->nFree;            /* one more free block in this pool */

    QS_BEGIN_NOCRIT_(QS_QF_MPOOL_PUT, QS_priv_.mpObjFilter, me->start)
        QS_TIME_();         /* timestamp */
        QS_OBJ_(me->start); /* the memory managed by this pool */
        QS_MPC_(me->nFree); /* the number of free blocks in the pool */
    QS_END_NOCRIT_()

    QF_CRIT_EXIT_();
}<|MERGE_RESOLUTION|>--- conflicted
+++ resolved
@@ -53,46 +53,20 @@
 /****************************************************************************/
 /**
 * \description
-<<<<<<< HEAD
-* The recycled block must be allocated from the same memory pool to which it
-* is returned. The pre-condition to QMPool_put() function asserts that the
-* pointer to the block points inside of the original memory buffer managed
-* by the memory pool.
+* Recycle a memory block to the fixed block-size memory pool.
 *
 * \arguments
 * \arg[in,out] \c me   pointer (see \ref derivation)
 * \arg[in]     \c b    pointer to the memory block that is being recycled
 *
-* \note This function can be called from any task level or ISR level.
-*
-* \sa QMPool_get()
-*/
-=======
-* This macro is specifically and exclusively used for checking the range
-* of a block pointer returned to the pool. Such a check must rely on the
-* pointer arithmetic not compliant with the MISRA-C 2004 rules 17.2(req) and
-* 17.3(req). Defining a specific macro for this purpose allows to selectively
-* disable the warnings for this particular case.
-*/
-#define QF_PTR_RANGE_(x_, min_, max_)  (((min_) <= (x_)) && ((x_) <= (max_)))
-
-/****************************************************************************/
-/**
-* \description
-* The recycled block must be allocated from the same memory pool to which it
-* is returned. The pre-condition to QMPool_put() function asserts that the
-* pointer to the block points inside of the original memory buffer managed
-* by the memory pool.
-*
-* \arguments
-* \arg[in,out] \c me   pointer (see \ref derivation)
-* \arg[in]     \c b    pointer to the memory block that is being recycled
+* \attention
+* The recycled block must be allocated from the __same__ memory pool
+* to which it is returned.
 *
 * \note This function can be called from any task level or ISR level.
 *
 * \sa QMPool_get()
 */
->>>>>>> 78a8b743
 void QMPool_put(QMPool * const me, void *b) {
     QF_CRIT_STAT_
 
@@ -101,10 +75,6 @@
     */
     Q_REQUIRE_ID(100, (me->nFree < me->nTot)
                       && QF_PTR_RANGE_(b, me->start, me->end));
-<<<<<<< HEAD
-=======
-    /* adding one free so, # free < total */
->>>>>>> 78a8b743
 
     QF_CRIT_ENTRY_();
     ((QFreeBlock *)b)->next = (QFreeBlock *)me->free_head;/* link into list */
